--- conflicted
+++ resolved
@@ -3,149 +3,9 @@
 from tkinter import ttk, messagebox, filedialog
 from typing import Optional
 
-from matplotlib.figure import Figure
-from matplotlib.backends.backend_tkagg import FigureCanvasTkAgg
-
 from chromatune import Chromatune
 
 
-<<<<<<< HEAD
-class ChromatuneApp(tk.Tk):
-    def __init__(self):
-        super().__init__()
-        self.title("SuperK CHROMATUNE Control")
-        self.laser = None
-
-        # ── Manual Control Section ──────────────────────────────────────────
-        man = ttk.LabelFrame(self, text="Manual Control", padding=5)
-        man.pack(fill="x", padx=5, pady=5)
-
-        # Connection & Emission
-        row = ttk.Frame(man, padding=2); row.pack(fill="x")
-        ttk.Button(row, text="Connect",    command=self.connect).pack(side="left", padx=2)
-        ttk.Button(row, text="Disconnect", command=self.disconnect).pack(side="left", padx=2)
-        self.emit_var = tk.BooleanVar()
-        ttk.Checkbutton(row, text="Emission On", variable=self.emit_var,
-                        command=self.toggle_emission).pack(side="left", padx=10)
-
-        # Shutter
-        row = ttk.Frame(man, padding=2); row.pack(fill="x")
-        ttk.Label(row, text="Shutter:").pack(side="left")
-        self.sh_cb = ttk.Combobox(row, values=["Closed","Open","Auto"], width=8)
-        self.sh_cb.current(0); self.sh_cb.pack(side="left", padx=4)
-        ttk.Button(row, text="Set", command=self.set_shutter).pack(side="left")
-
-        # Power Mode
-        row = ttk.Frame(man, padding=2); row.pack(fill="x")
-        ttk.Label(row, text="Power Mode:").pack(side="left")
-        self.pm_cb = ttk.Combobox(row,
-            values=["Manual","Max","Passive","Active","Tracker"], width=10)
-        self.pm_cb.current(0); self.pm_cb.pack(side="left", padx=4)
-        ttk.Button(row, text="Set", command=self.set_power_mode).pack(side="left")
-
-        # ND Attenuation
-        row = ttk.Frame(man, padding=2); row.pack(fill="x")
-        ttk.Label(row, text="ND Atten (dB):").pack(side="left")
-        self.nd_entry = ttk.Entry(row, width=8); self.nd_entry.insert(0, "0.0")
-        self.nd_entry.pack(side="left", padx=4)
-        ttk.Button(row, text="Set", command=self.set_nd).pack(side="left")
-
-        # Filter Settings
-        fl = ttk.LabelFrame(man, text="Filter Setting", padding=5)
-        fl.pack(fill="x", pady=5)
-        self.center_e = ttk.Entry(fl, width=6); self.center_e.insert(0, "550.0")
-        self.bw_e     = ttk.Entry(fl, width=6); self.bw_e.insert(0, "5.0")
-        self.pwr_e    = ttk.Entry(fl, width=8); self.pwr_e.insert(0, "1000000")
-        for lbl, w in [("Center nm:", self.center_e),
-                       ("BW nm:",     self.bw_e),
-                       ("Power nW:",  self.pwr_e)]:
-            ttk.Label(fl, text=lbl).pack(side="left", padx=2)
-            w.pack(side="left", padx=2)
-        ttk.Button(fl, text="Set", command=self.set_filter).pack(side="left", padx=4)
-        ttk.Button(fl, text="Get", command=self.get_filter).pack(side="left")
-        self.filter_lbl = ttk.Label(fl, text="–––"); self.filter_lbl.pack(side="left", padx=10)
-
-        # Power Readout
-        row = ttk.Frame(man, padding=2); row.pack(fill="x")
-        ttk.Button(row, text="Read Power", command=self.read_power).pack(side="left")
-        self.power_lbl = ttk.Label(row, text="––– nW"); self.power_lbl.pack(side="left", padx=4)
-
-
-        # ── Scan Control + Live Plots Section ────────────────────────────────
-        scan = ttk.LabelFrame(self, text="Wavelength Scan + Live Plots", padding=5)
-        scan.pack(fill="both", expand=True, padx=5, pady=5)
-
-        # 1) Scan Controls
-        ctrl = ttk.Frame(scan, padding=2)
-        ctrl.pack(side="top", fill="x")
-
-        # Start/Stop/Velocity
-        for lbl,var in [("Start λ:", "start"), ("Stop λ:", "stop"), ("Vel nm/s:", "vel")]:
-            ttk.Label(ctrl, text=lbl).pack(side="left", padx=2)
-            setattr(self, f"{var}_e", ttk.Entry(ctrl, width=7))
-            getattr(self, f"{var}_e").pack(side="left", padx=2)
-        self.start_e.insert(0, "500.0")
-        self.stop_e.insert(0,  "600.0")
-        self.vel_e.insert(0,   "5.0")
-
-        # Mode + Step size
-        self.scan_mode = tk.StringVar(value="continuous")
-        for text,val in [("Continuous","continuous"), ("Stepped","stepped")]:
-            ttk.Radiobutton(ctrl, text=text, variable=self.scan_mode, value=val,
-                            command=self._toggle_step).pack(side="left", padx=4)
-        ttk.Label(ctrl, text="Step nm:").pack(side="left", padx=2)
-        self.step_e = ttk.Entry(ctrl, width=7); self.step_e.insert(0, "1.0")
-        self.step_e.pack(side="left", padx=2)
-        self.step_e.config(state="disabled")
-
-        # Loop until stopped
-        self.loop_var = tk.BooleanVar()
-        ttk.Checkbutton(ctrl, text="Repeat until stopped",
-                        variable=self.loop_var).pack(side="left", padx=10)
-
-        # Start/Stop buttons
-        ttk.Button(ctrl, text="Start Scan", command=self.start_scan).pack(side="left", padx=4)
-        ttk.Button(ctrl, text="Stop Scan",  command=self.stop_scan).pack(side="left", padx=4)
-
-        # Current λ + Progress
-        self.curr_lbl = ttk.Label(ctrl, text="Current λ: ––– nm")
-        self.curr_lbl.pack(side="left", padx=10)
-        self.prog = ttk.Progressbar(ctrl, length=150)
-        self.prog.pack(side="left", padx=10)
-
-
-        # 2) Live Plots (Wavelength vs Time, Power vs Time)
-        fig = Figure(figsize=(6,3), tight_layout=True)
-        self.ax_wl    = fig.add_subplot(121)
-        self.ax_power = fig.add_subplot(122)
-        self.ax_wl.set_title("Wavelength vs Time")
-        self.ax_wl.set_xlabel("t (s)"); self.ax_wl.set_ylabel("λ (nm)")
-        self.ax_power.set_title("Power vs Time")
-        self.ax_power.set_xlabel("t (s)"); self.ax_power.set_ylabel("Power (nW)")
-
-        self.canvas = FigureCanvasTkAgg(fig, master=scan)
-        self.canvas.get_tk_widget().pack(side="top", fill="both", expand=True)
-
-        # Prepare data storage and line objects
-        self.scan_times  = []
-        self.scan_wls    = []
-        self.scan_powers = []
-        self.line_wl,    = self.ax_wl.plot([], [], '-o')
-        self.line_power, = self.ax_power.plot([], [], '-o')
-
-
-    # ── Helper Methods ────────────────────────────────────────────────────────
-
-    def _toggle_step(self):
-        state = "normal" if self.scan_mode.get()=="stepped" else "disabled"
-        self.step_e.config(state=state)
-
-    def connect(self):
-        try:
-            self.laser = Chromatune()
-            self.laser.open("192.168.000.139")  # or your IP/port
-            messagebox.showinfo("Connected", "Laser connected.")
-=======
 class ChromatuneGUI:
     def __init__(self, master: tk.Tk):
         self.master = master
@@ -468,7 +328,6 @@
             return
         try:
             self.dev.set_watchdog_seconds(int(self.var_watchdog.get()))
->>>>>>> 54e2c56d
         except Exception as e:
             messagebox.showerror("Watchdog", str(e))
 
@@ -482,27 +341,6 @@
         except Exception as e:
             messagebox.showerror("Power level", str(e))
 
-<<<<<<< HEAD
-    def toggle_emission(self):
-        if not self.laser:
-            return messagebox.showwarning("Warning","Connect first.")
-        self.laser.set_emission(self.emit_var.get())
-
-    def set_shutter(self):
-        if not self.laser:
-            return messagebox.showwarning("Warning","Connect first.")
-        modes = {"Closed":0,"Open":1,"Auto":2}
-        self.laser.set_shutter(modes[self.sh_cb.get()])
-
-    def set_power_mode(self):
-        if not self.laser:
-            return messagebox.showwarning("Warning","Connect first.")
-        self.laser.set_power_mode(self.pm_cb.current())
-
-    def set_nd(self):
-        if not self.laser:
-            return messagebox.showwarning("Warning","Connect first.")
-=======
     def on_set_current_permille(self):
         if not self.dev:
             return
@@ -534,125 +372,19 @@
     def on_set_shutter_mode(self, _event=None):
         if not self.dev:
             return
->>>>>>> 54e2c56d
         try:
             self.dev.set_shutter_mode(self.var_shutter_mode.get())
         except Exception as e:
             messagebox.showerror("Shutter mode", str(e))
 
-<<<<<<< HEAD
-    def set_filter(self):
-        if not self.laser:
-            return messagebox.showwarning("Warning","Connect first.")
-=======
     def on_set_power_mode(self, _event=None):
         if not self.dev:
             return
->>>>>>> 54e2c56d
         try:
             self.dev.set_power_mode(self.var_power_mode.get())
         except Exception as e:
             messagebox.showerror("Power mode", str(e))
 
-<<<<<<< HEAD
-    def get_filter(self):
-        if not self.laser:
-            return messagebox.showwarning("Warning","Connect first.")
-        c,b,p = self.laser.get_filter()
-        self.filter_lbl.config(text=f"{c:.1f} nm, {b:.1f} nm, {p} nW")
-
-    def read_power(self):
-        if not self.laser:
-            return messagebox.showwarning("Warning","Connect first.")
-        p = self.laser.get_photodiode_power()
-        self.power_lbl.config(text=f"{p:.1f} nW")
-
-    def start_scan(self):
-        if not self.laser:
-            return messagebox.showwarning("Warning","Connect first.")
-        try:
-            s    = float(self.start_e.get())
-            e    = float(self.stop_e.get())
-            v    = float(self.vel_e.get())
-            mode = self.scan_mode.get()
-            step = float(self.step_e.get()) if mode=="stepped" else None
-        except ValueError:
-            return messagebox.showerror("Error","Invalid scan params.")
-
-        # Clear previous data & reset plots
-        self.scan_times.clear()
-        self.scan_wls.clear()
-        self.scan_powers.clear()
-        self.line_wl.set_data([], [])
-        self.line_power.set_data([], [])
-        self.canvas.draw()
-        self._t0 = time.time()
-        self.prog["value"] = 0
-
-        # Fixed bandwidth & power
-        bw = float(self.bw_e.get())
-        pw = int(self.pwr_e.get())
-
-        stop_event = threading.Event()
-        self._scan_stop = stop_event
-
-        def worker():
-            curr = s
-            direction = 1 if e>=s else -1
-            dt = 0.1
-            step_c = v*dt*direction
-            first = True
-            while first or (self.loop_var.get() and not stop_event.is_set()):
-                first = False
-                curr = s
-                while (direction>0 and curr<=e) or (direction<0 and curr>=e):
-                    if stop_event.is_set():
-                        return
-                    # drive the filter center + fixed BW/power
-                    self.laser.set_filter(curr, bw, pw)
-                    self._do_step(curr)
-                    # update progress UI
-                    self.after(0, lambda c=curr: self._update_scan(c, s, e))
-                    curr += (step_c if mode=="continuous" else step*direction)
-                    time.sleep(dt if mode=="continuous" else abs(step)/v)
-                # ensure endpoint
-                self.laser.set_filter(e, bw, pw)
-                self._do_step(e)
-                self.after(0, lambda c=e: self._update_scan(c, s, e))
-            self.after(0, lambda: messagebox.showinfo("Scan","Complete"))
-
-        threading.Thread(target=worker, daemon=True).start()
-
-    def stop_scan(self):
-        if hasattr(self, "_scan_stop"):
-            self._scan_stop.set()
-
-    def _do_step(self, current_nm: float):
-        """Record and plot a step (called in worker thread)."""
-        elapsed = time.time() - self._t0
-        power   = self.laser.get_photodiode_power()
-
-        self.scan_times.append(elapsed)
-        self.scan_wls.append(current_nm)
-        self.scan_powers.append(power)
-
-        self.after(0, self._update_plots)
-
-    def _update_plots(self):
-        """Update both live plots on the main thread."""
-        self.line_wl.set_data(self.scan_times, self.scan_wls)
-        self.line_power.set_data(self.scan_times, self.scan_powers)
-
-        self.ax_wl.relim();    self.ax_wl.autoscale_view()
-        self.ax_power.relim(); self.ax_power.autoscale_view()
-
-        self.canvas.draw()
-
-    def _update_scan(self, current, start, stop):
-        """Update Current λ label and progress bar."""
-        self.curr_lbl.config(text=f"Current λ: {current:.2f} nm")
-        self.prog["value"] = abs(current - start)/abs(stop-start)*100
-=======
     def on_set_filter(self):
         if not self.dev:
             return
@@ -913,7 +645,6 @@
     #         messagebox.showinfo("Save CSV", f"Saved {len(wl)} points to {path}")
     #     except Exception as e:
     #         messagebox.showerror("Save CSV", str(e))
->>>>>>> 54e2c56d
 
 
 if __name__ == "__main__":
